--- conflicted
+++ resolved
@@ -387,7 +387,6 @@
         // i.e. the polarities typically expressed for NMOS
         let p = self.model.mos_type.p();
         let reversed = p * (v.d - v.s) < 0.0;
-<<<<<<< HEAD
         
         // FIXME: add inter-step limiting
         let (vd, vs) = if reversed { (v.s, v.d) } else { (v.d, v.s) };
@@ -395,20 +394,11 @@
         let vgd = p * (v.g - vd);
         let vds = p * (vd - vs);
         let vgb = p * (v.g - v.b);
-=======
-        // FIXME: add inter-step limiting
-        let (vd, vs) = if reversed { (v.s, v.d) } else { (v.d, v.s) };
-        let vgs = p * (v.g - vs);
-        let vds = p * (v.d - vs);
->>>>>>> d71e5d96
         // Same for bulk junction diodes - polarities such that more `vsb`, `vdb` = more *reverse* bias.
         let vsb = p * (vs - v.b);
         let vdb = p * (vd - v.b);
 
-<<<<<<< HEAD
         // Threshold & body effect calcs
-=======
->>>>>>> d71e5d96
         let von = if vsb > 0.0 {
             self.intparams.vt_t + self.model.gamma * ((self.intparams.phi_t + vsb).sqrt() - self.intparams.phi_t.sqrt())
         } else {
@@ -631,13 +621,8 @@
     fn load(&mut self, vars: &Variables<f64>, an: &AnalysisInfo) -> Stamps<f64> {
         let v = self.vs(vars); // Collect terminal voltages
         let (op, stamps) = self.op_stamp(v, an); // Do most of our work here
-<<<<<<< HEAD
         self.guess = op; // Save the calculated operating point
         stamps // And return our matrix stamps
-=======
-        self.guess = op; // Save the calculated operating point 
-        stamps // And return our matrix stamps 
->>>>>>> d71e5d96
     }
     fn load_ac(&mut self, _guess: &Variables<Complex<f64>>, an: &AnalysisInfo) -> Stamps<Complex<f64>> {
         // Grab the frequency-variable from our analysis
