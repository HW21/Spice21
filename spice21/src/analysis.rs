--- conflicted
+++ resolved
@@ -146,7 +146,6 @@
                 for c in self.comps.iter_mut() {
                     c.commit();
                 }
-                println!("Converged to: {:?}", self.vars.values);
                 return Ok(self.vars.values.clone()); // FIXME: stop cloning
             }
             // Haven't Converged. Solve for our update.
@@ -370,8 +369,14 @@
                     self.node_var(ports.b.clone()),
                 ]
                 .into();
-                let model = self.models.mos1.models.get(&model).unwrap().clone();
-                let params = self.models.mos1.insts.get(&params).unwrap().clone();
+                let model = match self.models.mos1.models.get(&model) {
+                    Some(m) => m.clone(),
+                    None => panic!(format!("Model not defined: {}", model)),
+                };
+                let params = match self.models.mos1.insts.get(&params){
+                    Some(m) => m.clone(),
+                    None => panic!(format!("Parameters not defined: {}", params)),
+                };
                 Mos1::new(
                     Mos1Model::resolve(model),
                     Mos1InstanceParams::resolve(params),
@@ -655,12 +660,8 @@
         }
 
         let mut tpoint: usize = 0;
-<<<<<<< HEAD
         let max_tpoints: usize = 1e9 as usize;
-=======
-        let max_tpoints: usize = 100000;
         self.state.t = self.opts.tstep;
->>>>>>> d71e5d96
         self.state.dt = self.opts.tstep;
         while self.state.t < self.opts.tstop && tpoint < max_tpoints {
             let aninfo = AnalysisInfo::TRAN(&self.opts, &self.state);
