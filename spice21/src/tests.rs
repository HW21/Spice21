--- conflicted
+++ resolved
@@ -5,7 +5,7 @@
 
     use crate::analysis::*;
     use crate::assert::*;
-    use crate::circuit::NodeRef::Gnd;
+    use crate::circuit::NodeRef::{Gnd, Num, Name};
     use crate::circuit::*;
     use crate::comps::*;
     use crate::spresult::*;
@@ -653,10 +653,6 @@
     // RC High-Pass Filter DcOp
     #[test]
     fn test_dcop13b() -> TestResult {
-<<<<<<< HEAD
-=======
-        use NodeRef::Gnd;
->>>>>>> d71e5d96
         let ckt = Ckt::from_comps(vec![
             Comp::C(1e-9, n("i"), n("o")),
             Comp::R(1e-3, n("o"), Gnd),
@@ -826,36 +822,19 @@
             Comp::R(1e-9, Num(3), Gnd),
             Comp::C(c, Num(3), Gnd),
         ]);
-<<<<<<< HEAD
         // Simulate
         let soln = tran(ckt, opts)?;
         // Checks
+        to_file(&soln, "test_mos0_cmos_ro_tran.json"); // Writes new golden data
         let golden = load_golden("test_mos0_cmos_ro_tran.json");
         assert(&soln.map).isclose(golden, 1e-6)?;
-=======
-
-        let opts = TranOptions {
-            tstep: 1e-12,
-            tstop: 100e-12,
-            ..Default::default()
-        };
-        let mut tran = Tran::new(ckt, opts);
-        tran.ic(Num(1), 0.0);
-        tran.solve()?;
-        // FIXME: dream up some checks
->>>>>>> d71e5d96
         Ok(())
     }
     #[test]
     fn test_mos1_op() -> TestResult {
         let model = Mos1Model::default();
         let params = Mos1InstanceParams::default();
-<<<<<<< HEAD
-        let ckt = Ckt::from_comps(vec![
-=======
-        use NodeRef::{Gnd, Num};
         let mut ckt = Ckt::from_comps(vec![
->>>>>>> d71e5d96
             Comp::Mos1(Mos1i {
                 name: s("m"),
                 model: "default".into(),
@@ -888,14 +867,9 @@
 
     #[test]
     fn test_mos1_tran() -> TestResult {
-<<<<<<< HEAD
         let model = Mos1Model::default();
         let params = Mos1InstanceParams::default();
-        let ckt = Ckt::from_comps(vec![
-=======
-        use NodeRef::{Gnd, Num};
         let mut ckt = Ckt::from_comps(vec![
->>>>>>> d71e5d96
             Comp::Mos1(Mos1i {
                 name: s("m"),
                 model: "default".into(),
@@ -937,18 +911,6 @@
     /// Mos1 Inverter DCOP
     #[test]
     fn test_mos1_inv_dcop() -> TestResult {
-<<<<<<< HEAD
-        let nmos = Mos1Model::default();
-        let pmos = Mos1Model {
-            mos_type: MosType::PMOS,
-            ..Mos1Model::default()
-        };
-        let params = Mos1InstanceParams::default();
-=======
-        // Mos1 Inverter DCOP
-
->>>>>>> d71e5d96
-        use NodeRef::{Gnd, Num};
         let mut ckt = Ckt::from_comps(vec![
             Comp::vdc("v1", 1.0, Num(0), Gnd),
             Comp::Mos1(Mos1i {
@@ -975,10 +937,93 @@
             }),
             Comp::R(1e-4, Num(1), Gnd),
         ]);
-<<<<<<< HEAD
-        let soln = dcop(ckt)?;
-        // FIXME: checks
-=======
+        // Define our models & params
+        add_mos1_defaults(&mut ckt);
+
+        dcop(ckt)?;
+        // FIXME: checks on solution
+        Ok(())
+    }
+    /// Mos1 CMOS Ring Oscillator Dc Op
+    #[test]
+    fn test_mos1_cmos_ro_dcop() -> TestResult {
+        let nmos = Mos1Model::default();
+        let pmos = Mos1Model {
+            mos_type: MosType::PMOS as i32,
+            ..Mos1Model::default()
+        };
+        let params = Mos1InstanceParams::default();
+        let mut ckt = Ckt::from_comps(vec![
+            Comp::R(1e-9, Num(0), Gnd), // "gmin"-ish
+            Comp::Mos1(Mos1i {
+                name: s("p1"),
+                model: "pmos".into(),
+                params: "default".into(),
+                ports: MosPorts {
+                    g: Num(1),
+                    d: Num(2),
+                    s: Num(0),
+                    b: Num(0),
+                },
+            }),
+            Comp::Mos1(Mos1i {
+                name: s("n1"),
+                model: "nmos".into(),
+                params: "default".into(),
+                ports: MosPorts {
+                    g: Num(1),
+                    d: Num(2),
+                    s: Gnd,
+                    b: Gnd,
+                },
+            }),
+            Comp::Mos1(Mos1i {
+                name: s("p2"),
+                model: "pmos".into(),
+                params: "default".into(),
+                ports: MosPorts {
+                    g: Num(2),
+                    d: Num(3),
+                    s: Num(0),
+                    b: Num(0),
+                },
+            }),
+            Comp::Mos1(Mos1i {
+                name: s("n2"),
+                model: "nmos".into(),
+                params: "default".into(),
+                ports: MosPorts {
+                    g: Num(2),
+                    d: Num(3),
+                    s: Gnd,
+                    b: Gnd,
+                },
+            }),
+            Comp::Mos1(Mos1i {
+                name: s("p3"),
+                model: "pmos".into(),
+                params: "default".into(),
+                ports: MosPorts {
+                    g: Num(3),
+                    d: Num(1),
+                    s: Num(0),
+                    b: Num(0),
+                },
+            }),
+            Comp::Mos1(Mos1i {
+                name: s("n3"),
+                model: "nmos".into(),
+                params: "default".into(),
+                ports: MosPorts {
+                    g: Num(3),
+                    d: Num(1),
+                    s: Gnd,
+                    b: Gnd,
+                },
+            }),
+            Comp::vdc("v1", 1.0, Num(0), Gnd),
+        ]);
+
         // Define our models & params
         use crate::proto::{Mos1Model, Mos1InstParams};
         let nmos = Mos1Model{
@@ -994,111 +1039,6 @@
         let params = Mos1InstParams::default();
         ckt.models.mos1.insts.insert("default".into(), params);
 
-        dcop(ckt)?;
-        // FIXME: checks on solution
->>>>>>> d71e5d96
-        Ok(())
-    }
-    /// Mos1 CMOS Ring Oscillator Dc Op
-    #[test]
-<<<<<<< HEAD
-    fn test_mos1_cmos_ro_dcop() -> TestResult {
-        let nmos = Mos1Model::default();
-        let pmos = Mos1Model {
-            mos_type: MosType::PMOS,
-            ..Mos1Model::default()
-        };
-        let params = Mos1InstanceParams::default();
-=======
-    fn test_mos1_ro_dcop() -> TestResult {
->>>>>>> d71e5d96
-        use NodeRef::{Gnd, Num};
-        let mut ckt = Ckt::from_comps(vec![
-            Comp::R(1e-9, Num(0), Gnd), // "gmin"-ish
-            Comp::Mos1(Mos1i {
-                name: s("p1"),
-                model: "pmos".into(),
-                params: "default".into(),
-                ports: MosPorts {
-                    g: Num(1),
-                    d: Num(2),
-                    s: Num(0),
-                    b: Num(0),
-                },
-            }),
-            Comp::Mos1(Mos1i {
-                name: s("n1"),
-                model: "nmos".into(),
-                params: "default".into(),
-                ports: MosPorts {
-                    g: Num(1),
-                    d: Num(2),
-                    s: Gnd,
-                    b: Gnd,
-                },
-            }),
-            Comp::Mos1(Mos1i {
-                name: s("p2"),
-                model: "pmos".into(),
-                params: "default".into(),
-                ports: MosPorts {
-                    g: Num(2),
-                    d: Num(3),
-                    s: Num(0),
-                    b: Num(0),
-                },
-            }),
-            Comp::Mos1(Mos1i {
-                name: s("n2"),
-                model: "nmos".into(),
-                params: "default".into(),
-                ports: MosPorts {
-                    g: Num(2),
-                    d: Num(3),
-                    s: Gnd,
-                    b: Gnd,
-                },
-            }),
-            Comp::Mos1(Mos1i {
-                name: s("p3"),
-                model: "pmos".into(),
-                params: "default".into(),
-                ports: MosPorts {
-                    g: Num(3),
-                    d: Num(1),
-                    s: Num(0),
-                    b: Num(0),
-                },
-            }),
-            Comp::Mos1(Mos1i {
-                name: s("n3"),
-                model: "nmos".into(),
-                params: "default".into(),
-                ports: MosPorts {
-                    g: Num(3),
-                    d: Num(1),
-                    s: Gnd,
-                    b: Gnd,
-                },
-            }),
-            Comp::vdc("v1", 1.0, Num(0), Gnd),
-        ]);
-
-        // Define our models & params
-        use crate::proto::{Mos1Model, Mos1InstParams};
-        let nmos = Mos1Model{
-            mos_type: MosType::NMOS as i32,
-            ..Mos1Model::default()
-        };
-        ckt.models.mos1.models.insert("nmos".into(), nmos);
-        let pmos = Mos1Model {
-            mos_type: MosType::PMOS as i32,
-            ..Mos1Model::default()
-        };
-        ckt.models.mos1.models.insert("pmos".into(), pmos);
-        let params = Mos1InstParams::default();
-        ckt.models.mos1.insts.insert("default".into(), params);
-
         let soln = dcop(ckt)?;
         assert(soln[0]).eq(1.0)?;
         for k in 1..3 {
@@ -1107,30 +1047,11 @@
         }
         Ok(())
     }
-<<<<<<< HEAD
     /// Mos1 CMOS Ring Oscillator Tran
     #[test]
-    fn test_mos1_cmos_ro_tran() -> TestResult {
-        let nmos = Mos1Model::default();
-        let pmos = Mos1Model {
-            mos_type: MosType::PMOS,
-            ..Mos1Model::default()
-        };
-        let params = Mos1InstanceParams::default();
-        use NodeRef::{Gnd, Num};
-
-        let ckt = Ckt::from_comps(vec![
+    fn test_mos1_cmos_ro_tran() -> TestResult { 
+        let mut ckt = Ckt::from_comps(vec![
             Comp::vdc("v1", 1.0, n("vdd"), Gnd),
-=======
-
-    /// Mos1 Ring Oscillator Tran
-    #[test]
-    fn test_mos1_ro_tran() -> TestResult {
-        use NodeRef::{Gnd, Num};
-        let c = 1e-12;
-        let mut ckt = Ckt::from_comps(vec![
-            Comp::vdc("v1", 1.0, Num(0), Gnd),
->>>>>>> d71e5d96
             Comp::Mos1(Mos1i {
                 name: s("p1"),
                 model: "pmos".into(),
@@ -1198,6 +1119,7 @@
                 },
             }),
         ]);
+        add_mos1_defaults(&mut ckt);
         // Simulate
         let opts = TranOptions {
             tstep: 1e-11,
@@ -1215,17 +1137,13 @@
     // Mos1 NMOS-R Oscillator Tran
     #[test]
     fn test_mos1_nmos_ro_tran() -> TestResult {
-        let nmos = Mos1Model::default();
-        let params = Mos1InstanceParams::default();
-
-<<<<<<< HEAD
         let gl = 1e-6;
-        let ckt = Ckt::from_comps(vec![
+        let mut ckt = Ckt::from_comps(vec![
             Comp::vdc("v1", 1.0, n("vdd"), Gnd),
             Comp::Mos1(Mos1i {
                 name: s("n1"),
-                model: nmos.clone(),
-                params: params,
+                model: "nmos".into(),
+                params: "default".into(),
                 ports: MosPorts {
                     g: Num(3),
                     d: Num(1),
@@ -1235,8 +1153,8 @@
             }),
             Comp::Mos1(Mos1i {
                 name: s("n2"),
-                model: nmos.clone(),
-                params: params,
+                model: "nmos".into(),
+                params: "default".into(),
                 ports: MosPorts {
                     g: Num(1),
                     d: Num(2),
@@ -1246,8 +1164,8 @@
             }),
             Comp::Mos1(Mos1i {
                 name: s("n3"),
-                model: nmos.clone(),
-                params: params,
+                model: "nmos".into(),
+                params: "default".into(),
                 ports: MosPorts {
                     g: Num(2),
                     d: Num(3),
@@ -1264,27 +1182,13 @@
             tstep: 1e-11,
             tstop: 1e-8,
             ic: vec![(Num(1), 0.0)],
-=======
-        // Define our models & params
-        use crate::proto::{Mos1Model, Mos1InstParams};
-        let nmos = Mos1Model{
-            mos_type: MosType::NMOS as i32,
-            ..Mos1Model::default()
-        };
-        ckt.models.mos1.models.insert("nmos".into(), nmos);
-        let pmos = Mos1Model {
-            mos_type: MosType::PMOS as i32,
-            ..Mos1Model::default()
-        };
-        ckt.models.mos1.models.insert("pmos".into(), pmos);
-        let params = Mos1InstParams::default();
-        ckt.models.mos1.insts.insert("default".into(), params);
-
+        };
+        add_mos1_defaults(&mut ckt);
+        // Simulate
         let opts = TranOptions {
             tstep: 1e-9,
             tstop: 10e-6,
             ..Default::default()
->>>>>>> d71e5d96
         };
         let soln = tran(ckt, opts)?;
         // to_file(&soln, "test_mos1_nmos_ro_tran.json"); // Writes new golden data
@@ -1297,20 +1201,14 @@
     // Mos1 PMOS-R Oscillator Tran
     #[test]
     fn test_mos1_pmos_ro_tran() -> TestResult {
-        let pmos = Mos1Model {
-            mos_type: MosType::PMOS,
-            ..Mos1Model::default()
-        };
-        let params = Mos1InstanceParams::default();
-
         let cl = 1e-16;
         let gl = 1e-6;
-        let ckt = Ckt::from_comps(vec![
+        let mut ckt = Ckt::from_comps(vec![
             Comp::vdc("v1", 1.0, n("vdd"), Gnd),
             Comp::Mos1(Mos1i {
                 name: s("p1"),
-                model: pmos.clone(),
-                params: params,
+                model: "pmos".into(),
+                params: "default".into(),
                 ports: MosPorts {
                     g: Num(3),
                     d: Num(1),
@@ -1320,8 +1218,8 @@
             }),
             Comp::Mos1(Mos1i {
                 name: s("p2"),
-                model: pmos.clone(),
-                params: params,
+                model: "pmos".into(),
+                params: "default".into(),
                 ports: MosPorts {
                     g: Num(1),
                     d: Num(2),
@@ -1331,8 +1229,8 @@
             }),
             Comp::Mos1(Mos1i {
                 name: s("p3"),
-                model: pmos.clone(),
-                params: params,
+                model: "pmos".into(),
+                params: "default".into(),
                 ports: MosPorts {
                     g: Num(2),
                     d: Num(3),
@@ -1347,6 +1245,7 @@
             Comp::C(cl, Num(2), Gnd),
             Comp::C(cl, Num(3), Gnd),
         ]);
+        add_mos1_defaults(&mut ckt);
         // Simulate
         let opts = TranOptions {
             tstep: 1e-11,
@@ -1364,19 +1263,13 @@
     /// Mos1 PMOS-R Amp, Tran Initial Condition Decay
     #[test]
     fn test_mos1_pmos_rload_tran() -> TestResult {
-        let pmos = Mos1Model {
-            mos_type: MosType::PMOS,
-            ..Mos1Model::default()
-        };
-        let params = Mos1InstanceParams::default();
-
         let gl = 1e-6;
-        let ckt = Ckt::from_comps(vec![
+        let mut ckt = Ckt::from_comps(vec![
             Comp::vdc("v1", 1.0, n("vdd"), Gnd),
             Comp::Mos1(Mos1i {
                 name: s("p1"),
-                model: pmos.clone(),
-                params: params,
+                model: "pmos".into(),
+                params: "default".into(),
                 ports: MosPorts {
                     g: n("inp"),
                     d: n("out"),
@@ -1387,6 +1280,8 @@
             Comp::R(gl, n("inp"), n("vdd")),
             Comp::R(gl, n("out"), Gnd),
         ]);
+        add_mos1_defaults(&mut ckt);
+        // Simulate
         let opts = TranOptions {
             tstep: 1e-11,
             tstop: 1e-8,
@@ -1407,35 +1302,28 @@
     // Mos1 PMOS-R Tran
     #[test]
     fn test_mos1_pmos_rg_tran() -> TestResult {
-        let pmos = Mos1Model {
-            mos_type: MosType::PMOS,
-            ..Mos1Model::default()
-        };
-        let params = Mos1InstanceParams::default();
-        use NodeRef::{Gnd, Num};
-
+        let gl = 1e-6;
+        let mut ckt = Ckt::from_comps(vec![
+            Comp::Mos1(Mos1i {
+                name: s("p1"),
+                model: "pmos".into(),
+                params: "default".into(),
+                ports: MosPorts {
+                    g: n("g"),
+                    d: Gnd,
+                    s: Gnd,
+                    b: Gnd,
+                },
+            }),
+            Comp::R(gl, n("g"), Gnd),
+        ]);
+        add_mos1_defaults(&mut ckt);
+        // Simulate
         let opts = TranOptions {
             tstep: 1e-11,
             tstop: 1e-8,
             ic: vec![(n("g"), -1.0)],
         };
-        let cl = 1e-16;
-        let gl = 1e-6;
-        let ckt = Ckt::from_comps(vec![
-            Comp::Mos1(Mos1i {
-                name: s("p1"),
-                model: pmos.clone(),
-                params: params,
-                ports: MosPorts {
-                    g: n("g"),
-                    d: Gnd,
-                    s: Gnd,
-                    b: Gnd,
-                },
-            }),
-            Comp::R(gl, n("g"), Gnd),
-        ]);
-        // Simulate
         let soln = tran(ckt, opts)?;
         // Checks
         let g = soln.get("g")?;
@@ -1446,33 +1334,28 @@
     /// Mos1 NMOS-R Tran
     #[test]
     fn test_mos1_nmos_rg_tran() -> TestResult {
-        let nmos = Mos1Model {
-            mos_type: MosType::NMOS,
-            ..Mos1Model::default()
-        };
-        let params = Mos1InstanceParams::default();
-
+        let gl = 1e-6;
+        let mut ckt = Ckt::from_comps(vec![
+            Comp::Mos1(Mos1i {
+                name: s("p1"),
+                model: "nmos".into(),
+                params: "default".into(),
+                ports: MosPorts {
+                    g: n("g"),
+                    d: Gnd,
+                    s: Gnd,
+                    b: Gnd,
+                },
+            }),
+            Comp::R(gl, n("g"), Gnd),
+        ]);
+        add_mos1_defaults(&mut ckt);
+        // Simulate
         let opts = TranOptions {
             tstep: 1e-11,
             tstop: 1e-8,
             ic: vec![(n("g"), 1.0)],
         };
-        let gl = 1e-6;
-        let ckt = Ckt::from_comps(vec![
-            Comp::Mos1(Mos1i {
-                name: s("p1"),
-                model: nmos.clone(),
-                params: params,
-                ports: MosPorts {
-                    g: n("g"),
-                    d: Gnd,
-                    s: Gnd,
-                    b: Gnd,
-                },
-            }),
-            Comp::R(gl, n("g"), Gnd),
-        ]);
-        // Simulate
         let soln = tran(ckt, opts)?;
         // Checks
         let g = soln.get("g")?;
@@ -1504,4 +1387,22 @@
         let golden: HashMap<String, Vec<f64>> = serde_json::from_reader(reader).unwrap();
         golden
     }
+    /// Helper. Modifies `ckt` adding Mos1 default instance-params, plus default NMOS and PMOS 
+    fn add_mos1_defaults(ckt: &mut Ckt) {
+        use crate::proto::{Mos1Model, Mos1InstParams};
+        let nmos = Mos1Model{
+            mos_type: MosType::NMOS as i32,
+            ..Mos1Model::default()
+        };
+        let default = nmos.clone();
+        ckt.models.mos1.models.insert("default".into(), default);
+        ckt.models.mos1.models.insert("nmos".into(), nmos);
+        let pmos = Mos1Model {
+            mos_type: MosType::PMOS as i32,
+            ..Mos1Model::default()
+        };
+        ckt.models.mos1.models.insert("pmos".into(), pmos);
+        let params = Mos1InstParams::default();
+        ckt.models.mos1.insts.insert("default".into(), params);
+    }
 }