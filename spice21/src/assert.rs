--- conflicted
+++ resolved
@@ -49,42 +49,6 @@
             Ok(())
         }
     }
-<<<<<<< HEAD
-    pub fn lt(&self, other: T) -> TestResult {
-        if self.val >= other {
-            self.raise(format!("Assert Lt Failed: {:?} >= {:?}", self.val, other))
-        } else {
-            Ok(())
-        }
-    }
-    pub fn ge(&self, other: T) -> TestResult {
-        if self.val < other {
-            self.raise(format!("Assert Geq Failed: {:?} < {:?}", self.val, other))
-        } else {
-            Ok(())
-        }
-    }
-    pub fn le(&self, other: T) -> TestResult {
-        if self.val > other {
-            self.raise(format!("Assert Leq Failed: {:?} > {:?}", self.val, other))
-        } else {
-            Ok(())
-        }
-    }
-}
-impl Assert<f64> {
-    pub fn abs(self) -> Assert<f64> {
-        Assert { val: self.val.abs() }
-    }
-    pub fn isclose(&self, other: f64, tol: f64) -> TestResult {
-        if (self.val - other).abs() > tol {
-            self.raise(format!("Assert IsClose Failed: abs({:?} - {:?}) > {:?}", self.val, other, tol))
-        } else {
-            Ok(())
-        }
-    }
-=======
->>>>>>> d71e5d96
 }
 impl Assert<&Vec<f64>> {
     /// Last value in vector
@@ -154,7 +118,7 @@
             let s = self.val.get(key).unwrap();
             let o = other.get(key).unwrap();
             if s.len() != o.len() {
-                return self.raise("Mismatched Vector Length");
+                return self.raise(format!("Mismatched Vector Lengths {} vs {} for Signal {}", s.len(), o.len(), key));
             }
             for i in 0..s.len() {
                 if (s[i] - o[i]).abs() > tol {
